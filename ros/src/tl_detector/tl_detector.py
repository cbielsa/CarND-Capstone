#!/usr/bin/env python
import rospy
from std_msgs.msg import Int32
from geometry_msgs.msg import PoseStamped, Pose
from styx_msgs.msg import TrafficLightArray, TrafficLight
from styx_msgs.msg import Lane
from sensor_msgs.msg import Image
from cv_bridge import CvBridge
from light_classification.tl_classifier import TLClassifier
import tf
import cv2
import yaml
import math
import random

import matplotlib.pyplot as plt

STATE_COUNT_THRESHOLD = 3
PROCESS_TL_GROUND_TRUTH = True

class TLDetector(object):

    def __init__(self):

        rospy.init_node('tl_detector')

        self.pose = None
        self.waypoints = None
        self.camera_image = None
        self.lights = []

        # Currently used to fake notification of traffic light state using ground truth
        self.lights_ix = []
        self.lights_indices = False
        
        sub1 = rospy.Subscriber('/current_pose', PoseStamped, self.pose_cb)
        sub2 = rospy.Subscriber('/base_waypoints', Lane, self.waypoints_cb)

        '''
        /vehicle/traffic_lights provides you with the location of the traffic light in 3D map space and
        helps you acquire an accurate ground truth data source for the traffic light
        classifier by sending the current color state of all traffic lights in the
        simulator. When testing on the vehicle, the color state will not be available. You'll need to
        rely on the position of the light and the camera image to predict it.
        '''
        sub3 = rospy.Subscriber('/vehicle/traffic_lights', TrafficLightArray, self.traffic_cb)
        sub6 = rospy.Subscriber('/image_color', Image, self.image_cb)

        config_string = rospy.get_param("/traffic_light_config")
        self.config = yaml.load(config_string)
        self.tl_nearest_wps = [] # list of index of nearest waypoint to traffic lights
        self.wp_to_nearest_stopline_wp = {} # map from waypoint index to nearest tl stopline waypoint index

        self.upcoming_red_light_pub = rospy.Publisher('/traffic_waypoint', Int32, queue_size=1)

        self.bridge = CvBridge()
        self.light_classifier = TLClassifier()
        self.listener = tf.TransformListener()

        self.state = TrafficLight.UNKNOWN
        self.last_state = TrafficLight.UNKNOWN
        self.last_wp = -1
        self.state_count = 0

        rospy.spin()


    def initialized(self):

        if self.waypoints:
            return True
        else:
            return False


    def pose_cb(self, msg):
        self.pose = msg


    def waypoints_cb(self, waypoints):
        self.waypoints = waypoints

<<<<<<< HEAD
    
=======
        # Processing stop line positions
        # Since this function is called only once, doing this
        # calculation here should be fine
        stop_line_positions = self.config['stop_line_positions']
        rospy.loginfo("stop positions %s %d", stop_line_positions, len(stop_line_positions))
        dl = lambda a, b: math.sqrt((a.x - b[0])**2 + (a.y - b[1])**2) 
        for p in stop_line_positions:
            nearest_wp_idx = 0
            min_dist = 1e12
            for i in range(len(waypoints.waypoints)):
                d = dl(waypoints.waypoints[i].pose.pose.position, p) 
                if d < min_dist:
                    min_dist = d
                    nearest_wp_idx = i
            self.tl_nearest_wps.append(nearest_wp_idx)

        # sort the list in case stop lines were not in order
        self.tl_nearest_wps.sort()

        rospy.loginfo("tl_nearest_wps %s", self.tl_nearest_wps)
        # for p in self.tl_nearest_wps:
        #     rospy.loginfo("tl waypoint %s", waypoints.waypoints[p].pose.pose.position)

        # populate map from waypoint index to nearest stopline waypoint index
        wp_idx = 0
        for stop_wp_idx in self.tl_nearest_wps:
            while wp_idx <= stop_wp_idx:
                self.wp_to_nearest_stopline_wp[wp_idx] = stop_wp_idx
                wp_idx += 1

        while wp_idx < len(waypoints.waypoints):
            self.wp_to_nearest_stopline_wp[wp_idx] = 0 # loop around the track
            wp_idx += 1

        # # Randomly test few waypoints
        # for i in random.sample(range(len(waypoints.waypoints)), 10):
        #     rospy.loginfo("idx:%d stop_idx:%d", i, self.wp_to_nearest_stopline_wp[i])
        # i = self.tl_nearest_wps[0]
        # rospy.loginfo("idx:%d stop_idx:%d", i, self.wp_to_nearest_stopline_wp[i])

>>>>>>> 6e421998
    def image_cb(self, msg):
        """Identifies red lights in the incoming camera image and publishes the index
            of the waypoint closest to the red light's stop line to /traffic_waypoint

        Args:
            msg (Image): image from car-mounted camera

        """
        
        if not self.initialized():
            return

        self.has_image = True
        self.camera_image = msg

        # NOTE: Used to lookup light state from ground truth. Must be updated to use
        # process_traffic_lights function when ready
        if(PROCESS_TL_GROUND_TRUTH):
            light_wp, state = self.process_traffic_lights_ground_truth()
        else:
            light_wp, state = self.process_traffic_lights()
            
        '''
        Publish upcoming red lights at camera frequency.
        Each predicted state has to occur `STATE_COUNT_THRESHOLD` number
        of times till we start using it. Otherwise the previous stable state is
        used.
        '''
        if self.state != state:
            self.state_count = 0
            self.state = state
        elif self.state_count >= STATE_COUNT_THRESHOLD:
            self.last_state = self.state
            light_wp = light_wp if state == TrafficLight.RED else -1
            self.last_wp = light_wp
            self.upcoming_red_light_pub.publish(Int32(light_wp))
        else:
            self.upcoming_red_light_pub.publish(Int32(self.last_wp))
        self.state_count += 1


    def get_closest_waypoint(self, pose):
        """Identifies the closest path waypoint to the given position
            https://en.wikipedia.org/wiki/Closest_pair_of_points_problem
        Args:
            pose (Pose): position to match a waypoint to

        Returns:
            int: index of the closest waypoint in self.waypoints

        """
        #TODO implement
        return 0

    def get_light_state(self, light):
        """Determines the current color of the traffic light

        Args:
            light (TrafficLight): light to classify

        Returns:
            int: ID of traffic light color (specified in styx_msgs/TrafficLight)

        """
        if(not self.has_image):
            self.prev_light_loc = None
            return False

        cv_image = self.bridge.imgmsg_to_cv2(self.camera_image, "bgr8")

        #Get classification
        return self.light_classifier.get_classification(cv_image)


    def process_traffic_lights(self):
        """Finds closest visible traffic light, if one exists, and determines its
            location and color

        Returns:
            int: index of waypoint closes to the upcoming stop line for a traffic light (-1 if none exists)
            int: ID of traffic light color (specified in styx_msgs/TrafficLight)

        """
        light = None

        # List of positions that correspond to the line to stop in front of for a given intersection
        stop_line_positions = self.config['stop_line_positions']
        if(self.pose):
            car_position = self.get_closest_waypoint(self.pose.pose)

        #TODO find the closest visible traffic light (if one exists)

        if light:
            state = self.get_light_state(light)
            return light_wp, state
        self.waypoints = None
        return -1, TrafficLight.UNKNOWN


    # ==========================================================================
    # Auxillary functions to implement process tl from ground_truth
    #
    def traffic_cb(self, msg):

        if not self.initialized():
            return

        self.lights = msg.lights

        # NOTE: Here we try to find the indices of the traffic lights
        #       and save them in lights_ix. Even though this is a function
        #       used to fake trffic_waypoint notification in absence of real
        #       tl_detection, making sure that we dont have to lookup the ix
        #       in every iteration
        #       Also note that self.lights can be used to verify training of
        #       for tl_detection using images.
        if(self.lights_indices == False):

            for ix, light in enumerate(self.lights):

                # Find and save index of every light
                
                #rospy.loginfo(" Light:%d", ix);
                #rospy.loginfo("   Light state=%d", light.state)
                #rospy.loginfo("   (unknown=%d, green=%d, yellow=%d, red=%d)",
                #              light.UNKNOWN, light.GREEN, light.YELLOW, light.RED)
                #rospy.loginfo("   Pose msg:")
                #rospy.loginfo("      position: x:%f y:%f z:%f",
                #              light.pose.pose.position.x,
                #              light.pose.pose.position.y,
                #              light.pose.pose.position.z);
                #rospy.loginfo("      orientation: x:%f y:%f z:%f w:%f",
                #              light.pose.pose.orientation.x,
                #              light.pose.pose.orientation.y,
                #              light.pose.pose.orientation.z,
                #              light.pose.pose.orientation.w);

                light_ix = []
                light_ix.append(light)
                light_wp = self.find_closest_waypoint_ix(light.pose, self.waypoints.waypoints)
                light_ix.append(light_wp)

                self.lights_ix.append(light_ix)
                
                rospy.loginfo("      Waypoint Index: %d", light_wp)

            self.lights_indices = True
        
        else:

            # Update the state of the light
            for ix, light in enumerate(self.lights):
                self.update_light_state(light, self.lights_ix)

    
    def dist(self, p1, p2):
        x, y, z = p1.x - p2.x, p1.y - p2.y, p1.z - p2.z
        return math.sqrt(x*x + y*y + z*z)


    def find_closest_waypoint_ix(self, pose, waypoints):
        closest_dist = 999
        light_wp_index = 0
        
        for index, waypoint in enumerate(waypoints):
            
            distance = self.dist(waypoint.pose.pose.position,
                                 pose.pose.position)
            
            if distance < closest_dist:
                light_wp_index = index
                closest_dist = distance

        return light_wp_index


    def update_light_state(self, new_light, lights_ix):
        for light in lights_ix:
            if((light[0].pose.pose.position.x == new_light.pose.pose.position.x)
               and (light[0].pose.pose.position.y == new_light.pose.pose.position.y)):
               light[0].state = new_light.state
               break
    

    def process_traffic_lights_ground_truth(self):

        #  1. get closest_waypoint_index to ego_vehicle
        #  2. compare with closest waypoint_indeices of save light data
        #     and return the closest

        ego_waypoint_ix = self.find_closest_waypoint_ix(self.pose,
                                                        self.waypoints.waypoints)

        min_dist = 1e12
        closest_light_ix = 0
        closest_light_state = 0

        return_light_ix = -1
        return_light_state = TrafficLight.UNKNOWN
        
        # TODO: Fix wraparound
        for light in self.lights_ix:
            if(ego_waypoint_ix > light[1]):
               continue;
            dist_from_light = light[1] - ego_waypoint_ix
            #rospy.loginfo("  ego_ix=%d, light_ix=%d", ego_waypoint_ix, light[1])
            #rospy.loginfo("     min_dist=%d, dist_form_light=%d",
            #              min_dist, dist_from_light)
            if(min_dist > dist_from_light):
               min_dist = dist_from_light
               closest_light_ix = light[1]
               closest_light_state = light[0].state


        #rospy.loginfo(" Ego index: %d pos: x:%f, y:%f",
        #              ego_waypoint_ix,
        #              self.pose.pose.position.x,
        #              self.pose.pose.position.y)

        #rospy.loginfo(" Upcoming Light index: %d",
        #              closest_light_ix)


        # Since this is just faking the detection/state of the light based on ground_truth
        # and the system keeps track of all lights on the track at any given time,
        # notify only if the lights are within a visible range. approximating.

        if ((closest_light_ix - ego_waypoint_ix) < 150):
            return_light_ix = closest_light_ix
            return_light_state = closest_light_state
        
        return return_light_ix, return_light_state
    #===========================================================================
    
if __name__ == '__main__':
    try:
        TLDetector()
    except rospy.ROSInterruptException:
        rospy.logerr('Could not start traffic node.')<|MERGE_RESOLUTION|>--- conflicted
+++ resolved
@@ -80,9 +80,6 @@
     def waypoints_cb(self, waypoints):
         self.waypoints = waypoints
 
-<<<<<<< HEAD
-    
-=======
         # Processing stop line positions
         # Since this function is called only once, doing this
         # calculation here should be fine
@@ -122,8 +119,7 @@
         #     rospy.loginfo("idx:%d stop_idx:%d", i, self.wp_to_nearest_stopline_wp[i])
         # i = self.tl_nearest_wps[0]
         # rospy.loginfo("idx:%d stop_idx:%d", i, self.wp_to_nearest_stopline_wp[i])
-
->>>>>>> 6e421998
+    
     def image_cb(self, msg):
         """Identifies red lights in the incoming camera image and publishes the index
             of the waypoint closest to the red light's stop line to /traffic_waypoint
